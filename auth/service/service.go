package service

import (
	"context"
	"strings"
	"time"

	"github.com/micro/go-micro/v2/auth"
	"github.com/micro/go-micro/v2/auth/rules"
	pb "github.com/micro/go-micro/v2/auth/service/proto"
	"github.com/micro/go-micro/v2/auth/token"
	"github.com/micro/go-micro/v2/auth/token/jwt"
	"github.com/micro/go-micro/v2/client"
	log "github.com/micro/go-micro/v2/logger"
	"github.com/micro/go-micro/v2/metadata"
	"github.com/micro/go-micro/v2/util/jitter"
)

// svc is the service implementation of the Auth interface
type svc struct {
	options auth.Options
	auth    pb.AuthService
	rule    pb.RulesService
	jwt     token.Provider
<<<<<<< HEAD
	rules   map[string][]*auth.Rule
	sync.Mutex
=======
>>>>>>> be5a10a4
}

func (s *svc) String() string {
	return "service"
}

func (s *svc) Init(opts ...auth.Option) {
	for _, o := range opts {
		o(&s.options)
	}

	if s.options.Client == nil {
		s.options.Client = client.DefaultClient
	}

	s.auth = pb.NewAuthService("go.micro.auth", s.options.Client)
	s.rule = pb.NewRulesService("go.micro.auth", s.options.Client)

	// if we have a JWT public key passed as an option,
	// we can decode tokens with the type "JWT" locally
	// and not have to make an RPC call
	if key := s.options.PublicKey; len(key) > 0 {
		s.jwt = jwt.NewTokenProvider(token.WithPublicKey(key))
	}
}

func (s *svc) Options() auth.Options {
	return s.options
}

// Generate a new account
func (s *svc) Generate(id string, opts ...auth.GenerateOption) (*auth.Account, error) {
	options := auth.NewGenerateOptions(opts...)

	rsp, err := s.auth.Generate(context.TODO(), &pb.GenerateRequest{
		Id:       id,
		Type:     options.Type,
		Secret:   options.Secret,
		Scopes:   options.Scopes,
		Metadata: options.Metadata,
		Provider: options.Provider,
	})
	if err != nil {
		return nil, err
	}

	return serializeAccount(rsp.Account), nil
}

// Grant access to a resource
func (s *svc) Grant(rule *auth.Rule) error {
	access := pb.Access_UNKNOWN
	if rule.Access == auth.AccessGranted {
		access = pb.Access_GRANTED
	} else if rule.Access == auth.AccessDenied {
		access = pb.Access_DENIED
	}

	_, err := s.rule.Create(context.TODO(), &pb.CreateRequest{
		Rule: &pb.Rule{
			Id:       rule.ID,
			Scope:    rule.Scope,
			Priority: rule.Priority,
			Access:   access,
			Resource: &pb.Resource{
				Type:     rule.Resource.Type,
				Name:     rule.Resource.Name,
				Endpoint: rule.Resource.Endpoint,
			},
		},
	})

	if err == nil {
		go s.loadRules(s.options.Namespace)
	}

	return err
}

// Revoke access to a resource
func (s *svc) Revoke(rule *auth.Rule) error {
	_, err := s.rule.Delete(context.TODO(), &pb.DeleteRequest{
		Id: rule.ID,
	})

	go s.loadRules(s.options.Namespace)
	return err
}

<<<<<<< HEAD
func (s *svc) Rules() ([]*auth.Rule, error) {
	return s.rules[s.options.Namespace], nil
}
=======
// Verify an account has access to a resource
func (s *svc) Verify(acc *auth.Account, res *auth.Resource) error {
	// set the namespace on the resource
	if len(res.Namespace) == 0 {
		res.Namespace = s.Options().Namespace
	}

	queries := [][]string{
		{res.Namespace, res.Type, res.Name, res.Endpoint}, // check for specific role, e.g. service.foo.ListFoo:admin (role is checked in accessForRule)
		{res.Namespace, res.Type, res.Name, "*"},          // check for wildcard endpoint, e.g. service.foo*
		{res.Namespace, res.Type, "*"},                    // check for wildcard name, e.g. service.*
		{res.Namespace, "*"},                              // check for wildcard type, e.g. *
		{"*"},                                             // check for wildcard namespace
	}

	// endpoint is a url which can have wildcard excludes, e.g.
	// "/foo/*" will allow "/foo/bar"
	if comps := strings.Split(res.Endpoint, "/"); len(comps) > 1 {
		for i := 1; i < len(comps); i++ {
			wildcard := fmt.Sprintf("%v/*", strings.Join(comps[0:i], "/"))
			queries = append(queries, []string{res.Type, res.Name, wildcard})
		}
	}
>>>>>>> be5a10a4

// Verify an account has access to a resource
func (s *svc) Verify(acc *auth.Account, res *auth.Resource, opts ...auth.VerifyOption) error {
	var options auth.VerifyOptions
	for _, o := range opts {
		o(&options)
	}
	if len(options.Namespace) == 0 {
		options.Namespace = s.options.Namespace
	}

	// load the rules if none are loaded
	s.loadRulesIfEmpty(options.Namespace)

	// verify the request using the rules
	return rules.Verify(s.rules[options.Namespace], acc, res)
}

// Inspect a token
func (s *svc) Inspect(token string) (*auth.Account, error) {
	// try to decode JWT locally and fall back to srv if an error occurs
	if len(strings.Split(token, ".")) == 3 && s.jwt != nil {
		return s.jwt.Inspect(token)
	}

	// the token is not a JWT or we do not have the keys to decode it,
	// fall back to the auth service
	rsp, err := s.auth.Inspect(context.TODO(), &pb.InspectRequest{Token: token})
	if err != nil {
		return nil, err
	}
	return serializeAccount(rsp.Account), nil
}

// Token generation using an account ID and secret
func (s *svc) Token(opts ...auth.TokenOption) (*auth.Token, error) {
	options := auth.NewTokenOptions(opts...)

	rsp, err := s.auth.Token(context.Background(), &pb.TokenRequest{
		Id:           options.ID,
		Secret:       options.Secret,
		RefreshToken: options.RefreshToken,
		TokenExpiry:  int64(options.Expiry.Seconds()),
	})
	if err != nil {
		return nil, err
	}

	return serializeToken(rsp.Token), nil
}

// loadRules retrieves the rules from the auth service. Since this implementation is used by micro
// clients, which support muti-tenancy we may have to persist rules in multiple namespaces.
func (s *svc) loadRules(namespace string) {
	ctx := metadata.Set(context.TODO(), "Micro-Namespace", namespace)
	rsp, err := s.rule.List(ctx, &pb.ListRequest{})
	if err != nil {
		log.Errorf("Error listing rules: %v", err)
		return
	}

<<<<<<< HEAD
	rules := make([]*auth.Rule, 0, len(rsp.Rules))
	for _, r := range rsp.Rules {
		var access auth.Access
		if r.Access == pb.Access_GRANTED {
			access = auth.AccessGranted
		} else {
			access = auth.AccessDenied
=======
	return pb.Access_UNKNOWN
}

// listRules gets all the rules from the store which match the filters.
// filters are namespace, type, name and then endpoint.
func (s *svc) listRules(filters ...string) []*pb.Rule {
	// load rules using the client cache
	allRules, err := s.loadRules()
	if err != nil {
		return []*pb.Rule{}
	}

	var rules []*pb.Rule
	for _, r := range allRules {
		if len(filters) > 0 && r.Resource.Namespace != filters[0] {
			continue
		}
		if len(filters) > 1 && r.Resource.Type != filters[1] {
			continue
		}
		if len(filters) > 2 && r.Resource.Name != filters[2] {
			continue
		}
		if len(filters) > 3 && r.Resource.Endpoint != filters[3] {
			continue
>>>>>>> be5a10a4
		}

		rules = append(rules, &auth.Rule{
			ID:       r.Id,
			Scope:    r.Scope,
			Access:   access,
			Priority: r.Priority,
			Resource: &auth.Resource{
				Type:     r.Resource.Type,
				Name:     r.Resource.Name,
				Endpoint: r.Resource.Endpoint,
			},
		})
	}

<<<<<<< HEAD
	s.Lock()
	s.rules[namespace] = rules
	s.Unlock()
}

func (s *svc) loadRulesIfEmpty(namespace string) {
	s.Lock()
	rules := s.rules
	s.Unlock()

	if _, ok := rules[namespace]; !ok {
		s.loadRules(namespace)
	}
=======
	// sort rules by priority
	sort.Slice(rules, func(i, j int) bool {
		return rules[i].Priority < rules[j].Priority
	})

	return rules
}

// loadRules retrieves the rules from the auth service
func (s *svc) loadRules() ([]*pb.Rule, error) {
	rsp, err := s.rule.List(context.TODO(), &pb.ListRequest{}, client.WithCache(time.Minute))

	if err != nil {
		log.Debugf("Error listing rules: %v", err)
		return nil, err
	}

	return rsp.Rules, nil
>>>>>>> be5a10a4
}

func serializeToken(t *pb.Token) *auth.Token {
	return &auth.Token{
		AccessToken:  t.AccessToken,
		RefreshToken: t.RefreshToken,
		Created:      time.Unix(t.Created, 0),
		Expiry:       time.Unix(t.Expiry, 0),
	}
}

func serializeAccount(a *pb.Account) *auth.Account {
	return &auth.Account{
		ID:       a.Id,
		Secret:   a.Secret,
		Issuer:   a.Issuer,
		Metadata: a.Metadata,
		Scopes:   a.Scopes,
	}
}

// NewAuth returns a new instance of the Auth service
func NewAuth(opts ...auth.Option) auth.Auth {
	options := auth.NewOptions(opts...)
	if options.Client == nil {
		options.Client = client.DefaultClient
	}

	service := &svc{
		auth:    pb.NewAuthService("go.micro.auth", options.Client),
		rule:    pb.NewRulesService("go.micro.auth", options.Client),
		rules:   make(map[string][]*auth.Rule),
		options: options,
	}

	// load rules periodically from the auth service
	go func() {
		ruleTimer := time.NewTicker(time.Second * 30)

		for {
			<-ruleTimer.C
			time.Sleep(jitter.Do(time.Second * 5))

			for ns := range service.rules {
				service.loadRules(ns)
			}
		}
	}()

	return service
}<|MERGE_RESOLUTION|>--- conflicted
+++ resolved
@@ -11,22 +11,14 @@
 	"github.com/micro/go-micro/v2/auth/token"
 	"github.com/micro/go-micro/v2/auth/token/jwt"
 	"github.com/micro/go-micro/v2/client"
-	log "github.com/micro/go-micro/v2/logger"
-	"github.com/micro/go-micro/v2/metadata"
-	"github.com/micro/go-micro/v2/util/jitter"
 )
 
 // svc is the service implementation of the Auth interface
 type svc struct {
 	options auth.Options
 	auth    pb.AuthService
-	rule    pb.RulesService
+	rules   pb.RulesService
 	jwt     token.Provider
-<<<<<<< HEAD
-	rules   map[string][]*auth.Rule
-	sync.Mutex
-=======
->>>>>>> be5a10a4
 }
 
 func (s *svc) String() string {
@@ -43,7 +35,7 @@
 	}
 
 	s.auth = pb.NewAuthService("go.micro.auth", s.options.Client)
-	s.rule = pb.NewRulesService("go.micro.auth", s.options.Client)
+	s.rules = pb.NewRulesService("go.micro.auth", s.options.Client)
 
 	// if we have a JWT public key passed as an option,
 	// we can decode tokens with the type "JWT" locally
@@ -85,7 +77,7 @@
 		access = pb.Access_DENIED
 	}
 
-	_, err := s.rule.Create(context.TODO(), &pb.CreateRequest{
+	_, err := s.rules.Create(context.TODO(), &pb.CreateRequest{
 		Rule: &pb.Rule{
 			Id:       rule.ID,
 			Scope:    rule.Scope,
@@ -99,52 +91,39 @@
 		},
 	})
 
-	if err == nil {
-		go s.loadRules(s.options.Namespace)
-	}
-
 	return err
 }
 
 // Revoke access to a resource
 func (s *svc) Revoke(rule *auth.Rule) error {
-	_, err := s.rule.Delete(context.TODO(), &pb.DeleteRequest{
+	_, err := s.rules.Delete(context.TODO(), &pb.DeleteRequest{
 		Id: rule.ID,
 	})
 
-	go s.loadRules(s.options.Namespace)
 	return err
 }
 
-<<<<<<< HEAD
-func (s *svc) Rules() ([]*auth.Rule, error) {
-	return s.rules[s.options.Namespace], nil
-}
-=======
-// Verify an account has access to a resource
-func (s *svc) Verify(acc *auth.Account, res *auth.Resource) error {
-	// set the namespace on the resource
-	if len(res.Namespace) == 0 {
-		res.Namespace = s.Options().Namespace
-	}
-
-	queries := [][]string{
-		{res.Namespace, res.Type, res.Name, res.Endpoint}, // check for specific role, e.g. service.foo.ListFoo:admin (role is checked in accessForRule)
-		{res.Namespace, res.Type, res.Name, "*"},          // check for wildcard endpoint, e.g. service.foo*
-		{res.Namespace, res.Type, "*"},                    // check for wildcard name, e.g. service.*
-		{res.Namespace, "*"},                              // check for wildcard type, e.g. *
-		{"*"},                                             // check for wildcard namespace
-	}
-
-	// endpoint is a url which can have wildcard excludes, e.g.
-	// "/foo/*" will allow "/foo/bar"
-	if comps := strings.Split(res.Endpoint, "/"); len(comps) > 1 {
-		for i := 1; i < len(comps); i++ {
-			wildcard := fmt.Sprintf("%v/*", strings.Join(comps[0:i], "/"))
-			queries = append(queries, []string{res.Type, res.Name, wildcard})
-		}
-	}
->>>>>>> be5a10a4
+func (s *svc) Rules(opts ...auth.RulesOption) ([]*auth.Rule, error) {
+	var options auth.RulesOptions
+	for _, o := range opts {
+		o(&options)
+	}
+	if options.Context == nil {
+		options.Context = context.TODO()
+	}
+
+	rsp, err := s.rules.List(options.Context, &pb.ListRequest{})
+	if err != nil {
+		return nil, err
+	}
+
+	rules := make([]*auth.Rule, len(rsp.Rules))
+	for i, r := range rsp.Rules {
+		rules[i] = serializeRule(r)
+	}
+
+	return rules, nil
+}
 
 // Verify an account has access to a resource
 func (s *svc) Verify(acc *auth.Account, res *auth.Resource, opts ...auth.VerifyOption) error {
@@ -152,15 +131,13 @@
 	for _, o := range opts {
 		o(&options)
 	}
-	if len(options.Namespace) == 0 {
-		options.Namespace = s.options.Namespace
-	}
-
-	// load the rules if none are loaded
-	s.loadRulesIfEmpty(options.Namespace)
-
-	// verify the request using the rules
-	return rules.Verify(s.rules[options.Namespace], acc, res)
+
+	rs, err := s.Rules(auth.RulesContext(options.Context))
+	if err != nil {
+		return err
+	}
+
+	return rules.Verify(rs, acc, res)
 }
 
 // Inspect a token
@@ -194,102 +171,6 @@
 	}
 
 	return serializeToken(rsp.Token), nil
-}
-
-// loadRules retrieves the rules from the auth service. Since this implementation is used by micro
-// clients, which support muti-tenancy we may have to persist rules in multiple namespaces.
-func (s *svc) loadRules(namespace string) {
-	ctx := metadata.Set(context.TODO(), "Micro-Namespace", namespace)
-	rsp, err := s.rule.List(ctx, &pb.ListRequest{})
-	if err != nil {
-		log.Errorf("Error listing rules: %v", err)
-		return
-	}
-
-<<<<<<< HEAD
-	rules := make([]*auth.Rule, 0, len(rsp.Rules))
-	for _, r := range rsp.Rules {
-		var access auth.Access
-		if r.Access == pb.Access_GRANTED {
-			access = auth.AccessGranted
-		} else {
-			access = auth.AccessDenied
-=======
-	return pb.Access_UNKNOWN
-}
-
-// listRules gets all the rules from the store which match the filters.
-// filters are namespace, type, name and then endpoint.
-func (s *svc) listRules(filters ...string) []*pb.Rule {
-	// load rules using the client cache
-	allRules, err := s.loadRules()
-	if err != nil {
-		return []*pb.Rule{}
-	}
-
-	var rules []*pb.Rule
-	for _, r := range allRules {
-		if len(filters) > 0 && r.Resource.Namespace != filters[0] {
-			continue
-		}
-		if len(filters) > 1 && r.Resource.Type != filters[1] {
-			continue
-		}
-		if len(filters) > 2 && r.Resource.Name != filters[2] {
-			continue
-		}
-		if len(filters) > 3 && r.Resource.Endpoint != filters[3] {
-			continue
->>>>>>> be5a10a4
-		}
-
-		rules = append(rules, &auth.Rule{
-			ID:       r.Id,
-			Scope:    r.Scope,
-			Access:   access,
-			Priority: r.Priority,
-			Resource: &auth.Resource{
-				Type:     r.Resource.Type,
-				Name:     r.Resource.Name,
-				Endpoint: r.Resource.Endpoint,
-			},
-		})
-	}
-
-<<<<<<< HEAD
-	s.Lock()
-	s.rules[namespace] = rules
-	s.Unlock()
-}
-
-func (s *svc) loadRulesIfEmpty(namespace string) {
-	s.Lock()
-	rules := s.rules
-	s.Unlock()
-
-	if _, ok := rules[namespace]; !ok {
-		s.loadRules(namespace)
-	}
-=======
-	// sort rules by priority
-	sort.Slice(rules, func(i, j int) bool {
-		return rules[i].Priority < rules[j].Priority
-	})
-
-	return rules
-}
-
-// loadRules retrieves the rules from the auth service
-func (s *svc) loadRules() ([]*pb.Rule, error) {
-	rsp, err := s.rule.List(context.TODO(), &pb.ListRequest{}, client.WithCache(time.Minute))
-
-	if err != nil {
-		log.Debugf("Error listing rules: %v", err)
-		return nil, err
-	}
-
-	return rsp.Rules, nil
->>>>>>> be5a10a4
 }
 
 func serializeToken(t *pb.Token) *auth.Token {
@@ -311,6 +192,27 @@
 	}
 }
 
+func serializeRule(r *pb.Rule) *auth.Rule {
+	var access auth.Access
+	if r.Access == pb.Access_GRANTED {
+		access = auth.AccessGranted
+	} else {
+		access = auth.AccessDenied
+	}
+
+	return &auth.Rule{
+		ID:       r.Id,
+		Scope:    r.Scope,
+		Access:   access,
+		Priority: r.Priority,
+		Resource: &auth.Resource{
+			Type:     r.Resource.Type,
+			Name:     r.Resource.Name,
+			Endpoint: r.Resource.Endpoint,
+		},
+	}
+}
+
 // NewAuth returns a new instance of the Auth service
 func NewAuth(opts ...auth.Option) auth.Auth {
 	options := auth.NewOptions(opts...)
@@ -318,26 +220,9 @@
 		options.Client = client.DefaultClient
 	}
 
-	service := &svc{
+	return &svc{
 		auth:    pb.NewAuthService("go.micro.auth", options.Client),
-		rule:    pb.NewRulesService("go.micro.auth", options.Client),
-		rules:   make(map[string][]*auth.Rule),
+		rules:   pb.NewRulesService("go.micro.auth", options.Client),
 		options: options,
 	}
-
-	// load rules periodically from the auth service
-	go func() {
-		ruleTimer := time.NewTicker(time.Second * 30)
-
-		for {
-			<-ruleTimer.C
-			time.Sleep(jitter.Do(time.Second * 5))
-
-			for ns := range service.rules {
-				service.loadRules(ns)
-			}
-		}
-	}()
-
-	return service
 }